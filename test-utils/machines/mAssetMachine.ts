--- conflicted
+++ resolved
@@ -65,10 +65,7 @@
     public async deployLite(): Promise<MassetDetails> {
         const bAssets = await Promise.all([0, 1, 2].map((i) => this.loadBassetProxy(`${i}BASSET`, `${i}BASSET`, 18)))
 
-        const forgeVal = await new InvariantValidator__factory(this.sa.default.signer).deploy(
-            simpleToExactAmount(1, 26),
-            simpleToExactAmount(1, 24),
-        )
+        const forgeVal = await new InvariantValidator__factory(this.sa.default.signer).deploy()
 
         const ManagerFactory = await ethers.getContractFactory("Manager")
         const managerLib = (await ManagerFactory.deploy()) as Manager
@@ -122,11 +119,7 @@
         // If mocks enabled, uses mock which returns 1:1 on all actions
         const forgeVal = await (useMockValidator
             ? new MockInvariantValidator__factory(this.sa.default.signer).deploy()
-<<<<<<< HEAD
-            : new InvariantValidator__factory(this.sa.default.signer).deploy(simpleToExactAmount(1, 26), simpleToExactAmount(1, 24)))
-=======
             : new InvariantValidator__factory(this.sa.default.signer).deploy())
->>>>>>> 603fb764
 
         // 3. Masset
         // 3.1. Dependencies
