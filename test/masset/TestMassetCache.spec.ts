--- conflicted
+++ resolved
@@ -365,46 +365,6 @@
                 to: await basketManager.getBassetIntegrator(inputBasset.address),
                 value: inputQuantityExact,
             });
-<<<<<<< HEAD
-            it("should exec", async () => {
-                const { bAssets, forgeValidator } = massetDetails;
-                const recipient = sa.dummy2;
-                await assertBasicMint(massetDetails, new BN(100), bAssets[0], true, recipient);
-                await assertBasicMint(massetDetails, new BN(100), bAssets[0], false);
-                await assertBasicMint(massetDetails, new BN(2), bAssets[0], false);
-                await assertBasicMint(massetDetails, new BN(3), bAssets[0], true, sa.default);
-                await assertBasicMint(massetDetails, new BN(50), bAssets[0], true, recipient);
-                await assertBasicRedemption(
-                    massetDetails,
-                    new BN(10),
-                    bAssets[1],
-                    true,
-                    true,
-                    sa.default,
-                );
-                await assertBasicRedemption(massetDetails, new BN(1), bAssets[1], true, false);
-                await assertSwap(massetDetails, bAssets[0], bAssets[1], new BN(1), true, sa.dummy4);
-                await assertSwap(massetDetails, bAssets[0], bAssets[1], new BN(1), true);
-                await assertSwap(massetDetails, bAssets[1], bAssets[2], new BN(1), true);
-                await massetDetails.mAsset.approve(
-                    systemMachine.savingsContract.address,
-                    new BN(1),
-                    { from: sa.default },
-                );
-                // 2. Deposit the mUSD
-                await systemMachine.savingsContract.methods["depositSavings(uint256)"](new BN(1), {
-                    from: sa.default,
-                });
-                await assertSwap(massetDetails, bAssets[1], bAssets[2], new BN(1), true);
-                await massetDetails.mAsset.approve(
-                    systemMachine.savingsContract.address,
-                    new BN(1),
-                    { from: recipient },
-                );
-                // 2. Deposit the mUSD
-                await systemMachine.savingsContract.methods["depositSavings(uint256)"](new BN(1), {
-                    from: recipient,
-=======
         }
 
         const inputIntegratorBalAfter = await inputBassetBefore.contract.balanceOf(
@@ -467,7 +427,6 @@
                 await expectEvent.inTransaction(swapTx.tx, emitter, "Withdrawal", {
                     _bAsset: outputAsset.address,
                     _amount: expectedOutputValue.sub(fee),
->>>>>>> 7989520e
                 });
             }
             const surplusAfter = await mAsset.surplus();
