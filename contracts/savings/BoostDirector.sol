--- conflicted
+++ resolved
@@ -87,14 +87,9 @@
      * @return Directed balance
      */
     function getBalance(address _user) external override returns (uint256) {
-<<<<<<< HEAD
-        // Get pool details
-        uint8 id = _pools[msg.sender];
-=======
         // Get vault details
         uint8 id = _vaults[msg.sender];
         // If vault has not been whitelisted, just return zero
->>>>>>> 05a32417
         if(id == 0) return 0;
 
         // Get existing bitmap and balance
